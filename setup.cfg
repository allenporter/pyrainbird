--- conflicted
+++ resolved
@@ -1,10 +1,6 @@
 [metadata]
 name = pyrainbird
-<<<<<<< HEAD
-version = 1.0.0
-=======
 version = 1.1.0
->>>>>>> 275262a3
 description = Rain Bird Controller
 long_description = file: README.md
 long_description_content_type = text/markdown
